--- conflicted
+++ resolved
@@ -242,11 +242,7 @@
             return Value.EMPTY_VALUE; // NYI : need to handle an IO error
           }
       });
-<<<<<<< HEAD
-    put("fuzion.std.fileio.delete", (interpreter, innerClazz) -> args ->
-=======
     put("fuzion.std.fileio.exists", (interpreter, innerClazz) -> args ->
->>>>>>> cbea8a96
       {
         if (!ENABLE_UNSAFE_INTRINSICS)
           {
@@ -257,11 +253,26 @@
         Path path = Path.of(new String(pathBytes, StandardCharsets.UTF_8));
         try
           {
-<<<<<<< HEAD
+            boolean b = Files.exists(path);
+            return new boolValue(b);
+          }
+        catch (Exception e)
+          {
+            return new boolValue(false); // NYI : need to handle an IO error
+          }
+      });
+    put("fuzion.std.fileio.delete", (interpreter, innerClazz) -> args ->
+      {
+        if (!ENABLE_UNSAFE_INTRINSICS)
+          {
+            System.err.println("*** error: unsafe feature "+innerClazz+" disabled");
+            System.exit(1);
+          }
+        byte[] pathBytes = (byte[])args.get(1).arrayData()._array;
+        Path path = Path.of(new String(pathBytes, StandardCharsets.UTF_8));
+        try
+          {
             boolean b = Files.deleteIfExists(path);
-=======
-            boolean b = Files.exists(path);
->>>>>>> cbea8a96
             return new boolValue(b);
           }
         catch (Exception e)
