--- conflicted
+++ resolved
@@ -242,27 +242,6 @@
             return Value.EMPTY_VALUE; // NYI : need to handle an IO error
           }
       });
-<<<<<<< HEAD
-    put("fuzion.std.fileio.create_dir", (interpreter, innerClazz) -> args ->
-        {
-          if (!ENABLE_UNSAFE_INTRINSICS)
-            {
-              System.err.println("*** error: unsafe feature "+innerClazz+" disabled");
-              System.exit(1);
-            }
-          byte[] pathBytes = (byte[])args.get(1).arrayData()._array;
-          Path path = Path.of(new String(pathBytes, StandardCharsets.UTF_8));
-          try
-            {
-              Files.createDirectory(path);
-              return Value.EMPTY_VALUE;
-            }
-          catch (Exception e)
-            {
-              return Value.EMPTY_VALUE; // NYI : need to handle an IO error
-            }
-        });
-=======
     put("fuzion.std.fileio.exists", (interpreter, innerClazz) -> args ->
       {
         if (!ENABLE_UNSAFE_INTRINSICS)
@@ -301,7 +280,25 @@
             return new boolValue(false); // NYI : need to handle an IO error
           }
       });
->>>>>>> babc5e83
+    put("fuzion.std.fileio.create_dir", (interpreter, innerClazz) -> args ->
+        {
+          if (!ENABLE_UNSAFE_INTRINSICS)
+            {
+              System.err.println("*** error: unsafe feature "+innerClazz+" disabled");
+              System.exit(1);
+            }
+          byte[] pathBytes = (byte[])args.get(1).arrayData()._array;
+          Path path = Path.of(new String(pathBytes, StandardCharsets.UTF_8));
+          try
+            {
+              Files.createDirectory(path);
+              return Value.EMPTY_VALUE;
+            }
+          catch (Exception e)
+            {
+              return Value.EMPTY_VALUE; // NYI : need to handle an IO error
+            }
+        });
     put("fuzion.std.err.write", (interpreter, innerClazz) ->
         {
           var s = System.err;
