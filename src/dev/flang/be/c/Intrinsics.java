--- conflicted
+++ resolved
@@ -144,16 +144,6 @@
         }
         );
     put("fuzion.std.fileio.exists"       , noFileIo); // NYI: #158
-<<<<<<< HEAD
-    put("fuzion.std.fileio.delete"       , noFileIo); // NYI: #158
-    put("fuzion.std.fileio.move"         , (c,cl,outer,in) ->
-        {
-          var resultIdent = new CIdent("result");
-          return CStmnt.seq(
-            CExpr.decl("int", resultIdent, CExpr.call("rename", new List<>(A0.castTo("char *"), A1.castTo("char *")))),
-            // Testing if rename was successful
-            CExpr.iff(resultIdent.eq(CExpr.int8const(0)), c._names.FZ_TRUE.ret()),
-=======
     put("fuzion.std.fileio.delete"       ,  (c,cl,outer,in) ->
         {
           var resultIdent = new CIdent("result");
@@ -164,22 +154,27 @@
             );
         }
         );
-    put("fuzion.std.fileio.move"         , noFileIo); // NYI: #158
+    put("fuzion.std.fileio.move"         , (c,cl,outer,in) ->
+        {
+          var resultIdent = new CIdent("result");
+          return CStmnt.seq(
+            CExpr.decl("int", resultIdent, CExpr.call("rename", new List<>(A0.castTo("char *"), A1.castTo("char *")))),
+            // Testing if rename was successful
+            CExpr.iff(resultIdent.eq(CExpr.int8const(0)), c._names.FZ_TRUE.ret()),
+            c._names.FZ_FALSE.ret()
+            );
+        }
+        );
     put("fuzion.std.fileio.create_dir"   , (c,cl,outer,in) ->
         {
           var resultIdent = new CIdent("result");
           return CStmnt.seq(
             CExpr.decl("int", resultIdent, CExpr.call("mkdir", new List<>(A0.castTo("char *"), new CIdent("S_IRWXU")))),
             CExpr.iff(resultIdent.eq(new CIdent("0")), c._names.FZ_TRUE.ret()),
->>>>>>> 57f6bce6
             c._names.FZ_FALSE.ret()
             );
         }
         );
-<<<<<<< HEAD
-    put("fuzion.std.fileio.create_dir"   , noFileIo); // NYI: #158
-=======
->>>>>>> 57f6bce6
     put("fuzion.std.out.flush" ,
         "fuzion.std.err.flush" , (c,cl,outer,in) -> CExpr.call("fflush", new List<>(outOrErr(in))));
     put("fuzion.stdin.nextByte", (c,cl,outer,in) ->
