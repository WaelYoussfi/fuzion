/*

This file is part of the Fuzion language implementation.

The Fuzion language implementation is free software: you can redistribute it
and/or modify it under the terms of the GNU General Public License as published
by the Free Software Foundation, version 3 of the License.

The Fuzion language implementation is distributed in the hope that it will be
useful, but WITHOUT ANY WARRANTY; without even the implied warranty of
MERCHANTABILITY or FITNESS FOR A PARTICULAR PURPOSE.  See the GNU General Public
License for more details.

You should have received a copy of the GNU General Public License along with The
Fuzion language implementation.  If not, see <https://www.gnu.org/licenses/>.

*/

/*-----------------------------------------------------------------------
 *
 * Tokiwa Software GmbH, Germany
 *
 * Source of class Intrinsics
 *
 *---------------------------------------------------------------------*/

package dev.flang.be.c;

import java.nio.charset.StandardCharsets;

import java.util.TreeMap;
import java.util.Set;

import dev.flang.fuir.FUIR;

import dev.flang.util.ANY;
import dev.flang.util.Errors;
import dev.flang.util.List;


/**
 * Intrinsics provides the C implementation of Fuzion's intrinsic features.
 *
 * @author Fridtjof Siebert (siebert@tokiwa.software)
 */
public class Intrinsics extends ANY
{

  /*----------------------------  interfaces  ---------------------------*/


  interface IntrinsicCode
  {
    CStmnt get(C c, int cl, CExpr outer, String in);
  }

  /*----------------------------  constants  ----------------------------*/


  /**
   * Predefined identifiers to access args:
   */
  static CIdent A0 = new CIdent("arg0");
  static CIdent A1 = new CIdent("arg1");
  static CIdent A2 = new CIdent("arg2");


  static TreeMap<String, IntrinsicCode> _intrinsics_ = new TreeMap<>();
  static
  {
    put("Type.name"            , (c,cl,outer,in) ->
        {
          var tmp = new CIdent("tmp");
          var str = c._fuir.clazzTypeName(c._fuir.clazzOuterClazz(cl));
          var rc  = c._fuir.clazzResultClazz(cl);
          return CStmnt.seq(c.constString(str, tmp),
                            tmp.castTo(c._types.clazz(rc)).ret());
        });
    put("safety"               , (c,cl,outer,in) -> (c._options.fuzionSafety() ? c._names.FZ_TRUE : c._names.FZ_FALSE).ret());
    put("debug"                , (c,cl,outer,in) -> (c._options.fuzionDebug()  ? c._names.FZ_TRUE : c._names.FZ_FALSE).ret());
    put("debugLevel"           , (c,cl,outer,in) -> (CExpr.int32const(c._options.fuzionDebugLevel())).ret());
    put("fuzion.std.args.count", (c,cl,outer,in) -> c._names.GLOBAL_ARGC.ret());
    put("fuzion.std.args.get"  , (c,cl,outer,in) ->
        {
          var tmp = new CIdent("tmp");
          var str = c._names.GLOBAL_ARGV.index(A0);
          var rc = c._fuir.clazzResultClazz(cl);
          return CStmnt.seq(c.constString(str,CExpr.call("strlen",new List<>(str)), tmp),
                            tmp.castTo(c._types.clazz(rc)).ret());
        });
    put("fuzion.std.exit"      , (c,cl,outer,in) -> CExpr.call("exit", new List<>(A0)));
    put("fuzion.std.out.write" ,
        "fuzion.std.err.write" , (c,cl,outer,in) ->
        {
          // How do I print a non-null-terminated strings: https://stackoverflow.com/a/25111267
          return CExpr.call("fwrite",
                              new List<>(
                                A0.castTo("void *"),
                                CExpr.sizeOfType("char"),
                                A1,
                                outOrErr(in)
                              ));
        });
    IntrinsicCode noFileIo = (c,cl,outer,in) ->
      CStmnt.seq(CExpr.fprintfstderr("*** C backend does not support this fileio feature (yet).\n"),
                 CExpr.exit(1));
    put("fuzion.std.fileio.read"         , (c,cl,outer,in) ->
        {
          var fileIdent = new CIdent("f");
          var readingIdent = new CIdent("reading");
          var resultIdent = new CIdent("result");
          return CStmnt.seq(
            CExpr.decl("FILE *", fileIdent, CExpr.call("fopen", new List<>(A0.castTo("char *"),CExpr.string("r")))),
            // Testing if fopen was successful
            CExpr.iff(fileIdent.eq(new CIdent("NULL")), c._names.FZ_FALSE.ret()),
            CExpr.decl("size_t", readingIdent, CExpr.call("fread", new List<>(A1, CExpr.int8const(1), A2, fileIdent))),
            CExpr.decl("bool", resultIdent, CExpr.string("true")),
            // If EOF is reached then the operation was successful otherwise FALSE will be returned
            CExpr.iff(CExpr.notEq(readingIdent, A2), resultIdent.assign(CExpr.notEq(CExpr.call("feof", new List<>(fileIdent)), CExpr.int8const(0)))),
            CExpr.call("fclose", new List<>(fileIdent)),
            CExpr.iff(resultIdent, c._names.FZ_TRUE.ret()),
            c._names.FZ_FALSE.ret()
            );
        }
        );
    put("fuzion.std.fileio.get_file_size", noFileIo); // NYI: #158
    put("fuzion.std.fileio.write"        , (c,cl,outer,in) ->
        {
          var fileIdent = new CIdent("f");
          var writingIdent = new CIdent("writing");
          var resultIdent = new CIdent("result");
          return CStmnt.seq(
            CExpr.decl("FILE *", fileIdent, CExpr.call("fopen", new List<>(A0.castTo("char *"),CExpr.string("w")))),
            // Testing if fopen was successful
            CExpr.iff(fileIdent.eq(new CIdent("NULL")), c._names.FZ_FALSE.ret()),
            CExpr.decl("size_t", writingIdent, CExpr.call("fwrite", new List<>(A1, CExpr.int8const(1), A2, fileIdent))),
            CExpr.decl("bool", resultIdent, CExpr.string("true")),
            // If EOF is reached then the operation was successful otherwise FALSE will be returned
            CExpr.iff(CExpr.notEq(writingIdent, A2), resultIdent.assign(CExpr.notEq(CExpr.call("feof", new List<>(fileIdent)), CExpr.int8const(0)))),
            CExpr.call("fclose", new List<>(fileIdent)),
            CExpr.iff(resultIdent, c._names.FZ_TRUE.ret()),
            c._names.FZ_FALSE.ret()
            );
        }
        );
<<<<<<< HEAD
    put("fuzion.std.fileio.exists"       ,  (c,cl,outer,in) ->
        {
          var fileIdent = new CIdent("f");
          return CStmnt.seq(
            CExpr.decl("FILE *", fileIdent, CExpr.call("fopen", new List<>(A0.castTo("char *"),CExpr.string("r")))),
            // Testing if fopen was successful hence file/dir exists
            CExpr.iff(CExpr.notEq(fileIdent ,new CIdent("NULL")), CExpr.int8const(1).ret()),
            // If errno is ENOENT, file/dir does not exist
            CExpr.iff(CExpr.eq(new CIdent("errno"),new CIdent("ENOENT")), CExpr.int8const(0).ret()),
            // else return -1 to represent other errors
            CExpr.int8const(-1).ret()
            );
        }
        );
    put("fuzion.std.fileio.delete"       , noFileIo); // NYI: #158
=======
    put("fuzion.std.fileio.exists"       , noFileIo); // NYI: #158
    put("fuzion.std.fileio.delete"       ,  (c,cl,outer,in) ->
        {
          var resultIdent = new CIdent("result");
          return CStmnt.seq(
            CExpr.decl("int", resultIdent, CExpr.call("remove", new List<>(A0.castTo("char *")))),
            CExpr.iff(resultIdent.eq(new CIdent("0")), c._names.FZ_TRUE.ret()),
            c._names.FZ_FALSE.ret()
            );
        }
        );
>>>>>>> ca889c0e
    put("fuzion.std.fileio.move"         , noFileIo); // NYI: #158
    put("fuzion.std.fileio.create_dir"   , (c,cl,outer,in) ->
        {
          var resultIdent = new CIdent("result");
          return CStmnt.seq(
            CExpr.decl("int", resultIdent, CExpr.call("mkdir", new List<>(A0.castTo("char *"), new CIdent("S_IRWXU")))),
            CExpr.iff(resultIdent.eq(new CIdent("0")), c._names.FZ_TRUE.ret()),
            c._names.FZ_FALSE.ret()
            );
        }
        );
    put("fuzion.std.out.flush" ,
        "fuzion.std.err.flush" , (c,cl,outer,in) -> CExpr.call("fflush", new List<>(outOrErr(in))));
    put("fuzion.stdin.nextByte", (c,cl,outer,in) ->
        {
          var cIdent = new CIdent("c");
          return CStmnt.seq(
            CExpr.decl("int", cIdent, CExpr.call("getchar", new List<>())),
            CExpr.iff(cIdent.eq(new CIdent("EOF")),
              CStmnt.seq(
                // -1 EOF
                CExpr.iff(CExpr.call("feof", new List<>(CExpr.ident("stdin"))), CExpr.int32const(-1).ret()),
                // -2 some other error
                CExpr.int32const(-2).ret()
              )
            ),
            cIdent.castTo("fzT_1i32").ret()
          );
        });

        /* NYI: The C standard does not guarentee wrap-around semantics for signed types, need
         * to check if this is the case for the C compilers used for Fuzion.
         */
    put("i8.prefix -°"         , (c,cl,outer,in) -> castToUnsignedForArithmetic(c, CExpr.int8const (0), outer, '-', FUIR.SpecialClazzes.c_u8 , FUIR.SpecialClazzes.c_i8 ).ret());
    put("i16.prefix -°"        , (c,cl,outer,in) -> castToUnsignedForArithmetic(c, CExpr.int16const(0), outer, '-', FUIR.SpecialClazzes.c_u16, FUIR.SpecialClazzes.c_i16).ret());
    put("i32.prefix -°"        , (c,cl,outer,in) -> castToUnsignedForArithmetic(c, CExpr.int32const(0), outer, '-', FUIR.SpecialClazzes.c_u32, FUIR.SpecialClazzes.c_i32).ret());
    put("i64.prefix -°"        , (c,cl,outer,in) -> castToUnsignedForArithmetic(c, CExpr.int64const(0), outer, '-', FUIR.SpecialClazzes.c_u64, FUIR.SpecialClazzes.c_i64).ret());
    put("i8.infix -°"          , (c,cl,outer,in) -> castToUnsignedForArithmetic(c, outer, A0, '-', FUIR.SpecialClazzes.c_u8 , FUIR.SpecialClazzes.c_i8 ).ret());
    put("i16.infix -°"         , (c,cl,outer,in) -> castToUnsignedForArithmetic(c, outer, A0, '-', FUIR.SpecialClazzes.c_u16, FUIR.SpecialClazzes.c_i16).ret());
    put("i32.infix -°"         , (c,cl,outer,in) -> castToUnsignedForArithmetic(c, outer, A0, '-', FUIR.SpecialClazzes.c_u32, FUIR.SpecialClazzes.c_i32).ret());
    put("i64.infix -°"         , (c,cl,outer,in) -> castToUnsignedForArithmetic(c, outer, A0, '-', FUIR.SpecialClazzes.c_u64, FUIR.SpecialClazzes.c_i64).ret());
    put("i8.infix +°"          , (c,cl,outer,in) -> castToUnsignedForArithmetic(c, outer, A0, '+', FUIR.SpecialClazzes.c_u8 , FUIR.SpecialClazzes.c_i8 ).ret());
    put("i16.infix +°"         , (c,cl,outer,in) -> castToUnsignedForArithmetic(c, outer, A0, '+', FUIR.SpecialClazzes.c_u16, FUIR.SpecialClazzes.c_i16).ret());
    put("i32.infix +°"         , (c,cl,outer,in) -> castToUnsignedForArithmetic(c, outer, A0, '+', FUIR.SpecialClazzes.c_u32, FUIR.SpecialClazzes.c_i32).ret());
    put("i64.infix +°"         , (c,cl,outer,in) -> castToUnsignedForArithmetic(c, outer, A0, '+', FUIR.SpecialClazzes.c_u64, FUIR.SpecialClazzes.c_i64).ret());
    put("i8.infix *°"          , (c,cl,outer,in) -> castToUnsignedForArithmetic(c, outer, A0, '*', FUIR.SpecialClazzes.c_u8 , FUIR.SpecialClazzes.c_i8 ).ret());
    put("i16.infix *°"         , (c,cl,outer,in) -> castToUnsignedForArithmetic(c, outer, A0, '*', FUIR.SpecialClazzes.c_u16, FUIR.SpecialClazzes.c_i16).ret());
    put("i32.infix *°"         , (c,cl,outer,in) -> castToUnsignedForArithmetic(c, outer, A0, '*', FUIR.SpecialClazzes.c_u32, FUIR.SpecialClazzes.c_i32).ret());
    put("i64.infix *°"         , (c,cl,outer,in) -> castToUnsignedForArithmetic(c, outer, A0, '*', FUIR.SpecialClazzes.c_u64, FUIR.SpecialClazzes.c_i64).ret());
    put("i8.div"               ,
        "i16.div"              ,
        "i32.div"              ,
        "i64.div"              , (c,cl,outer,in) -> outer.div(A0).ret());
    put("i8.mod"               ,
        "i16.mod"              ,
        "i32.mod"              ,
        "i64.mod"              , (c,cl,outer,in) -> outer.mod(A0).ret());
    put("i8.infix <<"          ,
        "i16.infix <<"         ,
        "i32.infix <<"         ,
        "i64.infix <<"         , (c,cl,outer,in) -> outer.shl(A0).ret());
    put("i8.infix >>"          ,
        "i16.infix >>"         ,
        "i32.infix >>"         ,
        "i64.infix >>"         , (c,cl,outer,in) -> outer.shr(A0).ret());
    put("i8.infix &"           ,
        "i16.infix &"          ,
        "i32.infix &"          ,
        "i64.infix &"          , (c,cl,outer,in) -> outer.and(A0).ret());
    put("i8.infix |"           ,
        "i16.infix |"          ,
        "i32.infix |"          ,
        "i64.infix |"          , (c,cl,outer,in) -> outer.or (A0).ret());
    put("i8.infix ^"           ,
        "i16.infix ^"          ,
        "i32.infix ^"          ,
        "i64.infix ^"          , (c,cl,outer,in) -> outer.xor(A0).ret());

    put("i8.infix =="          ,
        "i16.infix =="         ,
        "i32.infix =="         ,
        "i64.infix =="         , (c,cl,outer,in) -> outer.eq(A0).cond(c._names.FZ_TRUE, c._names.FZ_FALSE).ret());
    put("i8.infix !="          ,
        "i16.infix !="         ,
        "i32.infix !="         ,
        "i64.infix !="         , (c,cl,outer,in) -> outer.ne(A0).cond(c._names.FZ_TRUE, c._names.FZ_FALSE).ret());
    put("i8.infix >"           ,
        "i16.infix >"          ,
        "i32.infix >"          ,
        "i64.infix >"          , (c,cl,outer,in) -> outer.gt(A0).cond(c._names.FZ_TRUE, c._names.FZ_FALSE).ret());
    put("i8.infix >="          ,
        "i16.infix >="         ,
        "i32.infix >="         ,
        "i64.infix >="         , (c,cl,outer,in) -> outer.ge(A0).cond(c._names.FZ_TRUE, c._names.FZ_FALSE).ret());
    put("i8.infix <"           ,
        "i16.infix <"          ,
        "i32.infix <"          ,
        "i64.infix <"          , (c,cl,outer,in) -> outer.lt(A0).cond(c._names.FZ_TRUE, c._names.FZ_FALSE).ret());
    put("i8.infix <="          ,
        "i16.infix <="         ,
        "i32.infix <="         ,
        "i64.infix <="         , (c,cl,outer,in) -> outer.le(A0).cond(c._names.FZ_TRUE, c._names.FZ_FALSE).ret());

    put("u8.prefix -°"         ,
        "u16.prefix -°"        ,
        "u32.prefix -°"        ,
        "u64.prefix -°"        , (c,cl,outer,in) -> outer.neg().ret());
    put("u8.infix -°"          ,
        "u16.infix -°"         ,
        "u32.infix -°"         ,
        "u64.infix -°"         , (c,cl,outer,in) -> outer.sub(A0).ret());
    put("u8.infix +°"          ,
        "u16.infix +°"         ,
        "u32.infix +°"         ,
        "u64.infix +°"         , (c,cl,outer,in) -> outer.add(A0).ret());
    put("u8.infix *°"          ,
        "u16.infix *°"         ,
        "u32.infix *°"         ,
        "u64.infix *°"         , (c,cl,outer,in) -> outer.mul(A0).ret());
    put("u8.div"               ,
        "u16.div"              ,
        "u32.div"              ,
        "u64.div"              , (c,cl,outer,in) -> outer.div(A0).ret());
    put("u8.mod"               ,
        "u16.mod"              ,
        "u32.mod"              ,
        "u64.mod"              , (c,cl,outer,in) -> outer.mod(A0).ret());
    put("u8.infix <<"          ,
        "u16.infix <<"         ,
        "u32.infix <<"         ,
        "u64.infix <<"         , (c,cl,outer,in) -> outer.shl(A0).ret());
    put("u8.infix >>"          ,
        "u16.infix >>"         ,
        "u32.infix >>"         ,
        "u64.infix >>"         , (c,cl,outer,in) -> outer.shr(A0).ret());
    put("u8.infix &"           ,
        "u16.infix &"          ,
        "u32.infix &"          ,
        "u64.infix &"          , (c,cl,outer,in) -> outer.and(A0).ret());
    put("u8.infix |"           ,
        "u16.infix |"          ,
        "u32.infix |"          ,
        "u64.infix |"          , (c,cl,outer,in) -> outer.or (A0).ret());
    put("u8.infix ^"           ,
        "u16.infix ^"          ,
        "u32.infix ^"          ,
        "u64.infix ^"          , (c,cl,outer,in) -> outer.xor(A0).ret());

    put("u8.infix =="          ,
        "u16.infix =="         ,
        "u32.infix =="         ,
        "u64.infix =="         , (c,cl,outer,in) -> outer.eq(A0).cond(c._names.FZ_TRUE, c._names.FZ_FALSE).ret());
    put("u8.infix !="          ,
        "u16.infix !="         ,
        "u32.infix !="         ,
        "u64.infix !="         , (c,cl,outer,in) -> outer.ne(A0).cond(c._names.FZ_TRUE, c._names.FZ_FALSE).ret());
    put("u8.infix >"           ,
        "u16.infix >"          ,
        "u32.infix >"          ,
        "u64.infix >"          , (c,cl,outer,in) -> outer.gt(A0).cond(c._names.FZ_TRUE, c._names.FZ_FALSE).ret());
    put("u8.infix >="          ,
        "u16.infix >="         ,
        "u32.infix >="         ,
        "u64.infix >="         , (c,cl,outer,in) -> outer.ge(A0).cond(c._names.FZ_TRUE, c._names.FZ_FALSE).ret());
    put("u8.infix <"           ,
        "u16.infix <"          ,
        "u32.infix <"          ,
        "u64.infix <"          , (c,cl,outer,in) -> outer.lt(A0).cond(c._names.FZ_TRUE, c._names.FZ_FALSE).ret());
    put("u8.infix <="          ,
        "u16.infix <="         ,
        "u32.infix <="         ,
        "u64.infix <="         , (c,cl,outer,in) -> outer.le(A0).cond(c._names.FZ_TRUE, c._names.FZ_FALSE).ret());

    put("i8.as_i32"            , (c,cl,outer,in) -> outer.castTo("fzT_1i32").ret());
    put("i16.as_i32"           , (c,cl,outer,in) -> outer.castTo("fzT_1i32").ret());
    put("i32.as_i64"           , (c,cl,outer,in) -> outer.castTo("fzT_1i64").ret());
    put("u8.as_i32"            , (c,cl,outer,in) -> outer.castTo("fzT_1i32").ret());
    put("u16.as_i32"           , (c,cl,outer,in) -> outer.castTo("fzT_1i32").ret());
    put("u32.as_i64"           , (c,cl,outer,in) -> outer.castTo("fzT_1i64").ret());
    put("i8.castTo_u8"         , (c,cl,outer,in) -> outer.castTo("fzT_1u8").ret());
    put("i16.castTo_u16"       , (c,cl,outer,in) -> outer.castTo("fzT_1u16").ret());
    put("i32.castTo_u32"       , (c,cl,outer,in) -> outer.castTo("fzT_1u32").ret());
    put("i64.castTo_u64"       , (c,cl,outer,in) -> outer.castTo("fzT_1u64").ret());
    put("u8.castTo_i8"         , (c,cl,outer,in) -> outer.castTo("fzT_1i8").ret());
    put("u16.castTo_i16"       , (c,cl,outer,in) -> outer.castTo("fzT_1i16").ret());
    put("u32.castTo_i32"       , (c,cl,outer,in) -> outer.castTo("fzT_1i32").ret());
    put("u32.castTo_f32"       , (c,cl,outer,in) -> outer.adrOf().castTo("fzT_1f32*").deref().ret());
    put("u64.castTo_i64"       , (c,cl,outer,in) -> outer.castTo("fzT_1i64").ret());
    put("u64.castTo_f64"       , (c,cl,outer,in) -> outer.adrOf().castTo("fzT_1f64*").deref().ret());
    put("u16.low8bits"         , (c,cl,outer,in) -> outer.and(CExpr.uint16const(0xFF)).castTo("fzT_1u8").ret());
    put("u32.low8bits"         , (c,cl,outer,in) -> outer.and(CExpr.uint32const(0xFF)).castTo("fzT_1u8").ret());
    put("u64.low8bits"         , (c,cl,outer,in) -> outer.and(CExpr.uint64const(0xFFL)).castTo("fzT_1u8").ret());
    put("u32.low16bits"        , (c,cl,outer,in) -> outer.and(CExpr.uint32const(0xFFFF)).castTo("fzT_1u16").ret());
    put("u64.low16bits"        , (c,cl,outer,in) -> outer.and(CExpr.uint64const(0xFFFFL)).castTo("fzT_1u16").ret());
    put("u64.low32bits"        , (c,cl,outer,in) -> outer.and(CExpr.uint64const(0xffffFFFFL)).castTo("fzT_1u32").ret());
    put("i32.as_f64"           ,
        "i64.as_f64"           ,
        "u32.as_f64"           ,
        "u64.as_f64"           , (c,cl,outer,in) -> outer.castTo("fzT_1f64").ret());

    put("f32.prefix -"         ,
        "f64.prefix -"         , (c,cl,outer,in) -> outer.neg().ret());
    put("f32.infix +"          ,
        "f64.infix +"          , (c,cl,outer,in) -> outer.add(A0).ret());
    put("f32.infix -"          ,
        "f64.infix -"          , (c,cl,outer,in) -> outer.sub(A0).ret());
    put("f32.infix *"          ,
        "f64.infix *"          , (c,cl,outer,in) -> outer.mul(A0).ret());
    put("f32.infix /"          ,
        "f64.infix /"          , (c,cl,outer,in) -> outer.div(A0).ret());
    put("f32.infix %"          ,
        "f64.infix %"          , (c,cl,outer,in) -> CExpr.call("fmod", new List<>(outer, A0)).ret());
    put("f32.infix **"         ,
        "f64.infix **"         , (c,cl,outer,in) -> CExpr.call("pow", new List<>(outer, A0)).ret());
    put("f32.infix =="         ,
        "f64.infix =="         , (c,cl,outer,in) -> outer.eq(A0).cond(c._names.FZ_TRUE, c._names.FZ_FALSE).ret());
    put("f32.infix !="         ,
        "f64.infix !="         , (c,cl,outer,in) -> outer.ne(A0).cond(c._names.FZ_TRUE, c._names.FZ_FALSE).ret());
    put("f32.infix <"          ,
        "f64.infix <"          , (c,cl,outer,in) -> outer.lt(A0).cond(c._names.FZ_TRUE, c._names.FZ_FALSE).ret());
    put("f32.infix <="         ,
        "f64.infix <="         , (c,cl,outer,in) -> outer.le(A0).cond(c._names.FZ_TRUE, c._names.FZ_FALSE).ret());
    put("f32.infix >"          ,
        "f64.infix >"          , (c,cl,outer,in) -> outer.gt(A0).cond(c._names.FZ_TRUE, c._names.FZ_FALSE).ret());
    put("f32.infix >="         ,
        "f64.infix >="         , (c,cl,outer,in) -> outer.ge(A0).cond(c._names.FZ_TRUE, c._names.FZ_FALSE).ret());
    put("f32.as_f64"           , (c,cl,outer,in) -> outer.castTo("fzT_1f64").ret());
    put("f64.as_f32"           , (c,cl,outer,in) -> outer.castTo("fzT_1f32").ret());
    put("f64.as_i64_lax"       , (c,cl,outer,in) ->
        { // workaround for clang warning: "integer literal is too large to be represented in a signed integer type"
          var i64Min = (new CIdent("9223372036854775807")).neg().sub(new CIdent("1"));
          var i64Max =  new CIdent("9223372036854775807");
          return CStmnt.seq(
                            CExpr.iff(CExpr.call("isnan", new List<>(outer)).ne(new CIdent("0")), new CIdent("0").ret()),
                            CExpr.iff(outer.ge(i64Max.castTo("fzT_1f64")), i64Max.castTo("fzT_1i64").ret()),
                            CExpr.iff(outer.le(i64Min.castTo("fzT_1f64")), i64Min.castTo("fzT_1i64").ret()),
                            outer.castTo("fzT_1i64").ret()
                            );
        });
    put("f32.castTo_u32"       , (c,cl,outer,in) -> outer.adrOf().castTo("fzT_1u32*").deref().ret());
    put("f64.castTo_u64"       , (c,cl,outer,in) -> outer.adrOf().castTo("fzT_1u64*").deref().ret());
    put("f32.asString"         ,
        "f64.asString"         , (c,cl,outer,in) ->
        {
          var res = new CIdent("res");
          var rc = c._fuir.clazzResultClazz(cl);
          return CStmnt.seq(c.floatToConstString(outer, res),
                            res.castTo(c._types.clazz(rc)).ret());
        });

    /* The C standard library follows the convention that floating-point numbers x × 2exp have 0.5 ≤ x < 1,
     * while the IEEE 754 standard text uses the convention 1 ≤ x < 2.
     * This convention in C is not just used for DBL_MAX_EXP, but also for functions such as frexp.
     * source: https://github.com/rust-lang/rust/issues/88734
     */
    put("f32s.minExp"          , (c,cl,outer,in) -> CExpr.ident("FLT_MIN_EXP").sub(new CIdent("1")).ret());
    put("f32s.maxExp"          , (c,cl,outer,in) -> CExpr.ident("FLT_MAX_EXP").sub(new CIdent("1")).ret());
    put("f32s.minPositive"     , (c,cl,outer,in) -> CExpr.ident("FLT_MIN").ret());
    put("f32s.max"             , (c,cl,outer,in) -> CExpr.ident("FLT_MAX").ret());
    put("f32s.epsilon"         , (c,cl,outer,in) -> CExpr.ident("FLT_EPSILON").ret());
    put("f64s.minExp"          , (c,cl,outer,in) -> CExpr.ident("DBL_MIN_EXP").sub(new CIdent("1")).ret());
    put("f64s.maxExp"          , (c,cl,outer,in) -> CExpr.ident("DBL_MAX_EXP").sub(new CIdent("1")).ret());
    put("f64s.minPositive"     , (c,cl,outer,in) -> CExpr.ident("DBL_MIN").ret());
    put("f64s.max"             , (c,cl,outer,in) -> CExpr.ident("DBL_MAX").ret());
    put("f64s.epsilon"         , (c,cl,outer,in) -> CExpr.ident("DBL_EPSILON").ret());
    put("f32s.isNaN"           ,
        "f64s.isNaN"           , (c,cl,outer,in) -> CStmnt.seq(CStmnt.iff(CExpr.call("isnan", new List<>(A0)).ne(new CIdent("0")),
                                                                          c._names.FZ_TRUE.ret()
                                                                          ),
                                                               c._names.FZ_FALSE.ret()
                                                               ));
    put("f32s.squareRoot"      , (c,cl,outer,in) -> CExpr.call("sqrtf",  new List<>(A0)).ret());
    put("f64s.squareRoot"      , (c,cl,outer,in) -> CExpr.call("sqrt",   new List<>(A0)).ret());
    put("f32s.exp"             , (c,cl,outer,in) -> CExpr.call("expf",   new List<>(A0)).ret());
    put("f64s.exp"             , (c,cl,outer,in) -> CExpr.call("exp",    new List<>(A0)).ret());
    put("f32s.log"             , (c,cl,outer,in) -> CExpr.call("logf",   new List<>(A0)).ret());
    put("f64s.log"             , (c,cl,outer,in) -> CExpr.call("log",    new List<>(A0)).ret());
    put("f32s.sin"             , (c,cl,outer,in) -> CExpr.call("sinf",   new List<>(A0)).ret());
    put("f64s.sin"             , (c,cl,outer,in) -> CExpr.call("sin",    new List<>(A0)).ret());
    put("f32s.cos"             , (c,cl,outer,in) -> CExpr.call("cosf",   new List<>(A0)).ret());
    put("f64s.cos"             , (c,cl,outer,in) -> CExpr.call("cos",    new List<>(A0)).ret());
    put("f32s.tan"             , (c,cl,outer,in) -> CExpr.call("tanf",   new List<>(A0)).ret());
    put("f64s.tan"             , (c,cl,outer,in) -> CExpr.call("tan",    new List<>(A0)).ret());
    put("f32s.asin"            , (c,cl,outer,in) -> CExpr.call("asinf", new List<>(A0)).ret());
    put("f64s.asin"            , (c,cl,outer,in) -> CExpr.call("asin",  new List<>(A0)).ret());
    put("f32s.acos"            , (c,cl,outer,in) -> CExpr.call("acosf", new List<>(A0)).ret());
    put("f64s.acos"            , (c,cl,outer,in) -> CExpr.call("acos",  new List<>(A0)).ret());
    put("f32s.atan"            , (c,cl,outer,in) -> CExpr.call("atanf", new List<>(A0)).ret());
    put("f64s.atan"            , (c,cl,outer,in) -> CExpr.call("atan",  new List<>(A0)).ret());
    put("f32s.atan2"           , (c,cl,outer,in) -> CExpr.call("atan2f", new List<>(A0, A1)).ret());
    put("f64s.atan2"           , (c,cl,outer,in) -> CExpr.call("atan2",  new List<>(A0, A1)).ret());
    put("f32s.sinh"            , (c,cl,outer,in) -> CExpr.call("sinhf",  new List<>(A0)).ret());
    put("f64s.sinh"            , (c,cl,outer,in) -> CExpr.call("sinh",   new List<>(A0)).ret());
    put("f32s.cosh"            , (c,cl,outer,in) -> CExpr.call("coshf",  new List<>(A0)).ret());
    put("f64s.cosh"            , (c,cl,outer,in) -> CExpr.call("cosh",   new List<>(A0)).ret());
    put("f32s.tanh"            , (c,cl,outer,in) -> CExpr.call("tanhf",  new List<>(A0)).ret());
    put("f64s.tanh"            , (c,cl,outer,in) -> CExpr.call("tanh",   new List<>(A0)).ret());

    put("Object.hashCode"      , (c,cl,outer,in) ->
        {
          var or = c._fuir.clazzOuterRef(cl);
          var hc = c._fuir.clazzIsRef(c._fuir.clazzResultClazz(or))
            ? CNames.OUTER.castTo("char *").sub(new CIdent("NULL").castTo("char *")).castTo("int32_t") // NYI: This implementation of hashCode relies on non-compacting GC
            : CExpr.int32const(42);  // NYI: This implementation of hashCode is stupid
          return hc.ret();
        });
    put("Object.asString"      , (c,cl,outer,in) ->
        {
          var res = new CIdent("res");
          var clname = c._fuir.clazzAsString(c._fuir.clazzOuterClazz(cl));
          var instname = "instance[" + clname + "]";
          var instchars = instname.getBytes(StandardCharsets.UTF_8);
          var rc = c._fuir.clazzResultClazz(cl);
          return CStmnt.seq(c.constString(instchars, res),
                            res.castTo(c._types.clazz(rc)).ret());
        });

    put("fuzion.sys.array.alloc", (c,cl,outer,in) ->
        {
          var gc = c._fuir.clazzActualGeneric(cl, 0);
          return CExpr.call(c.malloc(),
                            new List<>(CExpr.sizeOfType(c._types.clazz(gc)).mul(A0))).ret();
        });
    put("fuzion.sys.array.setel", (c,cl,outer,in) ->
        {
          var gc = c._fuir.clazzActualGeneric(cl, 0);
          return c._types.hasData(gc)
            ? A0.castTo(c._types.clazz(gc) + "*").index(A1).assign(A2)
            : CStmnt.EMPTY;
        });
    put("fuzion.sys.array.get" , (c,cl,outer,in) ->
        {
          var gc = c._fuir.clazzActualGeneric(cl, 0);
          return c._types.hasData(gc)
            ? A0.castTo(c._types.clazz(gc) + "*").index(A1).ret()
            : CStmnt.EMPTY;
        });
    put("fuzion.sys.env_vars.has0", (c,cl,outer,in) ->
        {
          return CStmnt.seq(CStmnt.iff(CExpr.call("getenv",new List<>(A0.castTo("char*"))).ne(CNames.NULL),
                                       c._names.FZ_TRUE.ret()),
                            c._names.FZ_FALSE.ret());
        });
    put("fuzion.sys.env_vars.get0", (c,cl,outer,in) ->
        {
          var tmp = new CIdent("tmp");
          var str = new CIdent("str");
          var rc = c._fuir.clazzResultClazz(cl);
          return CStmnt.seq(CStmnt.decl("char *", str),
                            str.assign(CExpr.call("getenv",new List<>(A0.castTo("char*")))),
                            c.constString(str, CExpr.call("strlen",new List<>(str)), tmp),
                            tmp.castTo(c._types.clazz(rc)).ret());
        });
    put("fuzion.sys.thread.spawn0", (c,cl,outer,in) ->
        {
          var oc = c._fuir.clazzActualGeneric(cl, 0);
          var call = c._fuir.lookupCall(oc);
          if (c._fuir.clazzNeedsCode(call))
            {
              var pt = new CIdent("pt");
              var res = new CIdent("res");
              var arg = new CIdent("arg");
              return CStmnt.seq(CExpr.decl("pthread_t *", pt),
                                CExpr.decl("int", res),
                                CExpr.decl("struct " + CNames.fzThreadStartRoutineArg.code() + "*", arg),

                                pt.assign(CExpr.call(c.malloc(), new List<>(CExpr.sizeOfType("pthread_t")))),
                                CExpr.iff(pt.eq(CNames.NULL),
                                          CStmnt.seq(CExpr.fprintfstderr("*** " + c.malloc() + "(%zu) failed\n", CExpr.sizeOfType("pthread_t")),
                                                     CExpr.call("exit", new List<>(CExpr.int32const(1))))),

                                arg.assign(CExpr.call(c.malloc(), new List<>(CExpr.sizeOfType("struct " + CNames.fzThreadStartRoutineArg.code())))),
                                CExpr.iff(arg.eq(CNames.NULL),
                                          CStmnt.seq(CExpr.fprintfstderr("*** " + c.malloc() + "(%zu) failed\n", CExpr.sizeOfType("struct " + CNames.fzThreadStartRoutineArg.code())),
                                                     CExpr.call("exit", new List<>(CExpr.int32const(1))))),

                                arg.deref().field(CNames.fzThreadStartRoutineArgFun).assign(CExpr.ident(c._names.function(call, false)).adrOf().castTo("void *")),
                                arg.deref().field(CNames.fzThreadStartRoutineArgArg).assign(A0.castTo("void *")),

                                res.assign(CExpr.call("pthread_create", new List<>(pt,
                                                                                   CNames.NULL,
                                                                                   CNames.fzThreadStartRoutine.adrOf(),
                                                                                   arg))),
                                CExpr.iff(res.ne(CExpr.int32const(0)),
                                          CStmnt.seq(CExpr.fprintfstderr("*** pthread_create failed with return code %d\n",res),
                                                     CExpr.call("exit", new List<>(CExpr.int32const(1))))));
              // NYI: free(pt)!
            }
          else
            {
              return CStmnt.EMPTY;
            }
        });
    put("fuzion.std.nano_time", (c,cl,outer,in) ->
        {
          var result = new CIdent("result");
          var onFailure = CStmnt.seq(CExpr.fprintfstderr("*** clock_gettime failed\n"),
                                     CExpr.call("exit", new List<>(new CIdent("1")){}));
          return CStmnt.seq(CStmnt.decl("struct timespec", result),
                            CExpr.iff(CExpr.call("clock_gettime",
                                                 new List<>(new CIdent("CLOCK_MONOTONIC"), result.adrOf()){}
                                                 ).ne(new CIdent("0")),
                                      onFailure
                                      ),
                            result.field(new CIdent("tv_sec"))
                            .mul(CExpr.uint64const(1_000_000_000))
                            .add(result.field(new CIdent("tv_nsec")))
                            .ret()
                            );
        });
    put("fuzion.std.nano_sleep", (c,cl,outer,in) ->
        {
          var req = new CIdent("req");
          var sec = A0.div(CExpr.int64const(1_000_000_000));
          var nsec = A0.sub(sec.mul(CExpr.int64const(1_000_000_000)));
          return CStmnt.seq(CStmnt.decl("struct timespec",req,CExpr.compoundLiteral("struct timespec",
                                                                                    sec.code() + "," +
                                                                                    nsec.code())),
                            /* NYI: while: */ CExpr.call("nanosleep",new List<>(req.adrOf(),req.adrOf())));
        });

    put("effect.replace"       ,
        "effect.default"       ,
        "effect.abortable"     ,
        "effect.abort"         , (c,cl,outer,in) ->
        {
          var ecl = c._fuir.effectType(cl);
          var ev  = c._names.fzThreadEffectsEnvironment.deref().field(c._names.env(ecl));
          var evi = c._names.fzThreadEffectsEnvironment.deref().field(c._names.envInstalled(ecl));
          var evj = c._names.fzThreadEffectsEnvironment.deref().field(c._names.envJmpBuf(ecl));
          var o   = c._names.OUTER;
          var e   = c._fuir.clazzIsRef(ecl) ? o : o.deref();
          return
            switch (in)
              {
              case "effect.replace"   ->                                  ev.assign(e)                            ;
              case "effect.default"   -> CStmnt.iff(evi.not(), CStmnt.seq(ev.assign(e), evi.assign(CIdent.TRUE )));
              case "effect.abortable" ->
                {
                  var oc = c._fuir.clazzActualGeneric(cl, 0);
                  var call = c._fuir.lookupCall(oc);
                  if (c._fuir.clazzNeedsCode(call))
                    {
                      var jmpbuf = new CIdent("jmpbuf");
                      var oldev  = new CIdent("old_ev");
                      var oldevi = new CIdent("old_evi");
                      var oldevj = new CIdent("old_evj");
                      yield CStmnt.seq(CStmnt.decl(c._types.clazz(ecl), oldev , ev ),
                                       CStmnt.decl("bool"             , oldevi, evi),
                                       CStmnt.decl("jmp_buf*"         , oldevj, evj),
                                       CStmnt.decl("jmp_buf", jmpbuf),
                                       ev.assign(e),
                                       evi.assign(CIdent.TRUE ),
                                       evj.assign(jmpbuf.adrOf()),
                                       CStmnt.iff(CExpr.call("setjmp",new List<>(jmpbuf)).eq(CExpr.int32const(0)),
                                                  CExpr.call(c._names.function(call, false), new List<>(A0))),
                                       /* NYI: this is a bit radical: we copy back the value from env to the outer instance, i.e.,
                                        * the outer instance is no longer immutable and we might run into difficulties if
                                        * the outer instance is used otherwise.
                                        *
                                        * It might be better to store the adr of a a value type effect in ev. Then we do not
                                        * have to copy anything back, but we would have to copy the value in case of effect.replace
                                        * and effect.default.
                                        */
                                       e.assign(ev),
                                       ev .assign(oldev ),
                                       evi.assign(oldevi),
                                       evj.assign(oldevj));
                    }
                  else
                    {
                      yield CStmnt.seq(CExpr.fprintfstderr("*** C backend no code for class '%s'\n",
                                                           CExpr.string(c._fuir.clazzAsString(call))),
                                       CExpr.call("exit", new List<>(CExpr.int32const(1))));
                    }
                }
              case "effect.abort"   ->
                CStmnt.seq(CStmnt.iff(evi, CExpr.call("longjmp",new List<>(evj.deref(), CExpr.int32const(1)))),
                           CExpr.fprintfstderr("*** C backend support for %s missing\n",
                                               CExpr.string(c._fuir.clazzIntrinsicName(cl))),
                           CExpr.exit(1));
              default -> throw new Error("unexpected intrinsic '" + in + "'.");
              };
        });
    put("effects.exists"       , (c,cl,outer,in) ->
        {
          var ecl = c._fuir.clazzActualGeneric(cl, 0);
          var evi = c._names.fzThreadEffectsEnvironment.deref().field(c._names.envInstalled(ecl));
          return CStmnt.seq(CStmnt.iff(evi, c._names.FZ_TRUE.ret()), c._names.FZ_FALSE.ret());
        });

    IntrinsicCode noJava = (c,cl,outer,in) ->
      CStmnt.seq(CExpr.fprintfstderr("*** C backend support does not support Java interface (yet).\n"),
                 CExpr.exit(1));
    put("fuzion.java.JavaObject.isNull"  , noJava);
    put("fuzion.java.arrayGet"           , noJava);
    put("fuzion.java.arrayLength"        , noJava);
    put("fuzion.java.arrayToJavaObject0" , noJava);
    put("fuzion.java.boolToJavaObject"   , noJava);
    put("fuzion.java.callC0"             , noJava);
    put("fuzion.java.callS0"             , noJava);
    put("fuzion.java.callV0"             , noJava);
    put("fuzion.java.f32ToJavaObject"    , noJava);
    put("fuzion.java.f64ToJavaObject"    , noJava);
    put("fuzion.java.getField0"          , noJava);
    put("fuzion.java.getStaticField0"    , noJava);
    put("fuzion.java.i16ToJavaObject"    , noJava);
    put("fuzion.java.i32ToJavaObject"    , noJava);
    put("fuzion.java.i64ToJavaObject"    , noJava);
    put("fuzion.java.i8ToJavaObject"     , noJava);
    put("fuzion.java.javaStringToString" , noJava);
    put("fuzion.java.stringToJavaObject0", noJava);
    put("fuzion.java.u16ToJavaObject"    , noJava);
  }


  /*----------------------------  variables  ----------------------------*/


  /*-------------------------  static methods  --------------------------*/


  private static void put(String n, IntrinsicCode c) { _intrinsics_.put(n, c); }
  private static void put(String n1, String n2, IntrinsicCode c) { put(n1, c); put(n2, c); }
  private static void put(String n1, String n2, String n3, IntrinsicCode c) { put(n1, c); put(n2, c); put(n3, c); }
  private static void put(String n1, String n2, String n3, String n4, IntrinsicCode c) { put(n1, c); put(n2, c); put(n3, c); put(n4, c); }


  /**
   * Get the names of all intrinsics supported by this backend.
   */
  public static Set<String> supportedIntrinsics()
  {
    return _intrinsics_.keySet();
  }


  /*---------------------------  constructors  --------------------------*/


  /**
   * Constructor, creates an instance.
   */
  Intrinsics()
  {
  }


  /*-----------------------------  methods  -----------------------------*/


  /**
   * Get the proper output file handle 'stdout' or 'stderr' depending on the
   * prefix of the intrinsic feature name in.
   *
   * @param in name of an intrinsic feature in fuzion.std.out or fuzion.std.err.
   *
   * @return CIdent of 'stdout' or 'stderr'
   */
  private static CIdent outOrErr(String in)
  {
    if      (in.startsWith("fuzion.std.out.")) { return new CIdent("stdout"); }
    else if (in.startsWith("fuzion.std.err.")) { return new CIdent("stderr"); }
    else                                       { throw new Error("outOrErr called on "+in); }
  }


  /**
   * Create code for intrinsic feature
   *
   * @param c the C backend
   *
   * @param cl the id of the intrinsic clazz
   */
  CStmnt code(C c, int cl)
  {
    var or = c._fuir.clazzOuterRef(cl);
    var outer =
      or == -1                                         ? null :
      c._fuir.clazzFieldIsAdrOfValue(or)               ? CNames.OUTER.deref() :
      c._fuir.clazzIsRef(c._fuir.clazzResultClazz(or)) ? CNames.OUTER.deref().field(CNames.FIELDS_IN_REF_CLAZZ)
                                                       : CNames.OUTER;

    var in = c._fuir.clazzIntrinsicName(cl);
    var cg = _intrinsics_.get(in);
    if (cg != null)
      {
        return cg.get(c, cl, outer, in);
      }
    else
      {
        var at = c._fuir.clazzTypeParameterActualType(cl);
        if (at >= 0)
          {
            // intrinsic is a type parameter, type instances are unit types, so nothing to be done:
            return CStmnt.EMPTY;
          }
        else
          {
            var msg = "code for intrinsic " + c._fuir.clazzIntrinsicName(cl) + " is missing";
            Errors.warning(msg);
            return CStmnt.seq(CExpr.call("fprintf",
                                         new List<>(new CIdent("stderr"),
                                                    CExpr.string("*** error: NYI: %s\n"),
                                                    CExpr.string(msg))),
                              CExpr.call("exit", new List<>(CExpr.int32const(1))));
          }
      }
  }


  /**
   * Helper for signed wrapping arithmetic: Since C semantics are undefined for
   * an overflow for signed values, we cast signed values to their unsigned
   * counterparts for wrapping arithmetic and cast the result back to signed.
   *
   * @param c the C backend
   *
   * @param a the left expression
   *
   * @param b the right expression
   *
   * @param op an operator, one of '+', '-', '*'
   *
   * @param unsigned the unsigned type to cast to
   *
   * @param signed the signed type of a and b and the type the result has to be
   * casted to.
   */
  static CExpr castToUnsignedForArithmetic(C c, CExpr a, CExpr b, char op, FUIR.SpecialClazzes unsigned, FUIR.SpecialClazzes signed)
  {
    // C type
    var ut = c._types.scalar(unsigned);
    var st = c._types.scalar(signed  );

    // unsigned versions of a and b
    var au = a.castTo(ut);
    var bu = b.castTo(ut);

    // unsigned result
    var ru = switch (op)
      {
      case '+' -> au.add(bu);
      case '-' -> au.sub(bu);
      case '*' -> au.mul(bu);
      default -> throw new Error("unexpected arithmetic operator '" + op + "' for intrinsic.");
      };

    // signed result
    var rs = ru.castTo(st);

    return rs;
  }

}

/* end of file */<|MERGE_RESOLUTION|>--- conflicted
+++ resolved
@@ -143,7 +143,6 @@
             );
         }
         );
-<<<<<<< HEAD
     put("fuzion.std.fileio.exists"       ,  (c,cl,outer,in) ->
         {
           var fileIdent = new CIdent("f");
@@ -158,9 +157,6 @@
             );
         }
         );
-    put("fuzion.std.fileio.delete"       , noFileIo); // NYI: #158
-=======
-    put("fuzion.std.fileio.exists"       , noFileIo); // NYI: #158
     put("fuzion.std.fileio.delete"       ,  (c,cl,outer,in) ->
         {
           var resultIdent = new CIdent("result");
@@ -171,7 +167,6 @@
             );
         }
         );
->>>>>>> ca889c0e
     put("fuzion.std.fileio.move"         , noFileIo); // NYI: #158
     put("fuzion.std.fileio.create_dir"   , (c,cl,outer,in) ->
         {
