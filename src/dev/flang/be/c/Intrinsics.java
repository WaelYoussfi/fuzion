--- conflicted
+++ resolved
@@ -101,11 +101,8 @@
     put("fuzion.std.fileio.writeFile"  , noFileIo); // NYI
     put("fuzion.std.fileio.exists"     , noFileIo); // NYI
     put("fuzion.std.fileio.delete"     , noFileIo); // NYI
-<<<<<<< HEAD
+    put("fuzion.std.fileio.move"       , noFileIo); // NYI
     put("fuzion.std.fileio.create_dir" , noFileIo); // NYI
-=======
-    put("fuzion.std.fileio.move"       , noFileIo); // NYI
->>>>>>> d6d29ba4
     put("fuzion.std.out.flush" ,
         "fuzion.std.err.flush" , (c,cl,outer,in) -> CExpr.call("fflush", new List<>(outOrErr(in))));
     put("fuzion.stdin.nextByte", (c,cl,outer,in) ->
