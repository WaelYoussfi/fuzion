--- conflicted
+++ resolved
@@ -99,11 +99,8 @@
     put("fuzion.std.fileio.readFile"   , noFileIo); // NYI
     put("fuzion.std.fileio.getFileSize", noFileIo); // NYI
     put("fuzion.std.fileio.writeFile"  , noFileIo); // NYI
-<<<<<<< HEAD
+    put("fuzion.std.fileio.exists"     , noFileIo); // NYI
     put("fuzion.std.fileio.delete"     , noFileIo); // NYI
-=======
-    put("fuzion.std.fileio.exists"     , noFileIo); // NYI
->>>>>>> cbea8a96
     put("fuzion.std.out.flush" ,
         "fuzion.std.err.flush" , (c,cl,outer,in) -> CExpr.call("fflush", new List<>(outOrErr(in))));
     put("fuzion.stdin.nextByte", (c,cl,outer,in) ->
