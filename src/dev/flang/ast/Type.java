/*

This file is part of the Fuzion language implementation.

The Fuzion language implementation is free software: you can redistribute it
and/or modify it under the terms of the GNU General Public License as published
by the Free Software Foundation, version 3 of the License.

The Fuzion language implementation is distributed in the hope that it will be
useful, but WITHOUT ANY WARRANTY; without even the implied warranty of
MERCHANTABILITY or FITNESS FOR A PARTICULAR PURPOSE.  See the GNU General Public
License for more details.

You should have received a copy of the GNU General Public License along with The
Fuzion language implementation.  If not, see <https://www.gnu.org/licenses/>.

*/

/*-----------------------------------------------------------------------
 *
 * Tokiwa GmbH, Berlin
 *
 * Source of class Type
 *
 *---------------------------------------------------------------------*/

package dev.flang.ast;

import java.util.ArrayList;
import java.util.Iterator;
import java.util.ListIterator;

import dev.flang.util.ANY;
import dev.flang.util.Errors;
import dev.flang.util.List;
import dev.flang.util.SourcePosition;


/**
 * Type <description>
 *
 * @author Fridtjof Siebert (siebert@tokiwa.eu)
 */
public class Type extends ANY implements Comparable
{

  //  static int counter;  {counter++; if ((counter&(counter-1))==0) { System.out.println("######################"+counter+" "+this.getClass()); if(false)Thread.dumpStack(); } }

  /*----------------------------  constants  ----------------------------*/


  /**
   * Pre-allocated empty type list. NOTE: There is a specific empty type List
   * Call.NO_GENERICS which is used to distinguish "a.b<>()" (using Type.NONE)
   * from "a.b()" (using Call.NO_GENERICS).
   */
  public static final List<Type> NONE = new List<Type>();


  /**
   * pre-allocated empty array of types
   */
  static final Type[] NO_TYPES = new Type[0];

  /**
   * Is this type explicitly a reference or a value type, or whatever the
   * underlying feature is?
   */
  enum RefOrVal
  {
    Ref,
    Value,
    LikeUnderlyingFeature,
  }


  /*----------------------------  variables  ----------------------------*/


  /**
   * The soucecode position of this type, used for error messages.
   */
  public final SourcePosition pos;


  /**
   * Is this an explicit reference or value type?  Ref/Value to make this a
   * reference/value type independent of the type of the underlying feature
   * defining a ref type or not, false to keep the underlying feature's
   * ref/value status.
   */
  RefOrVal _refOrVal;


  /**
   *
   */
  public final String name;


  /**
   *
   */
  public final List<Type> _generics;


  /**
   * The outer type, for the type p.q.r in the code
   *
   * a
   * {
   *   b
   *   {
   *     c
   *     {
   *       x p.q.r;
   *     }
   *   }
   *   p { ... }
   * }
   *
   * the outer_ of "r" is "p.q", and the outer of "q" is "p".
   *
   * However, if p is declared in a, after type resolution, the outer type of
   * "p" is "a" or maybe a heir of "a".
   */
  Type outer_;


  /**
   * Flag that indicates the end of the outer_ chain as it came from the source
   * code, even though after type resolution, outer_ might be non-null and point
   * to the actual outer_ type.
   */
  boolean outerMostInSource_ = false;


  /**
   *
   */
  Feature feature;


  /**
   * In case this is the name of a generic argument in an outer feature, this
   * will be set to that generic argument during findGenerics.  Knowing the
   * generics is a pre-requisite to resolving types.
   */
  Generic generic;


  /**
   * For debugging only: Make sure the findGenerics was called before
   * replaceGeneric or resolve is called.
   */
  boolean checkedForGeneric = false;

  enum YesNo
  {
    yes,
    no,
    dontKnow
  }

  /**
   * Cached result of dependsOnGenerics().
   */
  YesNo dependsOnGenerics = YesNo.dontKnow;


  /**
   * Cached result of calling Types.intern(this).
   */
  Type _interned = null;


  /*--------------------------  constructors  ---------------------------*/


  /**
   * Constructor
   *
   * @param n
   *
   * @param g
   *
   * @param o
   */
  public Type(SourcePosition pos, String n, List<Type> g, Type o)
  {
    this(pos, n,g,o,null, RefOrVal.LikeUnderlyingFeature);
  }


  /**
   * Constructor to create a type from an existing type after formal generics
   * have been replaced in the generics arguments and in the outer type.
   *
   * @param t the original type
   *
   * @param g the actual generic arguments that replace t.generics
   *
   * @param o the actual outer type, or null, that replaces t.outer
   */
  public Type(Type t, List<Type> g, Type o)
  {
    this(t.pos, t.name, g, o, t.feature, t._refOrVal);

    if (PRECONDITIONS) require
      ( (t._generics instanceof FormalGenerics.AsActuals) || t._generics.size() == g.size(),
       !(t._generics instanceof FormalGenerics.AsActuals) || ((FormalGenerics.AsActuals)t._generics).sizeMatches(g),
        (t.outer() == null) == (o == null));

    outerMostInSource_ = t.outerMostInSource();
    checkedForGeneric = t.checkedForGeneric;
  }


  /**
   * Constructor
   *
   * @param n
   *
   * @param g the actual generic arguments
   *
   * @param o
   *
   * @param f if this type corresponds to a feature, then this is the
   * feature, else null.
   *
   * @param ref true iff this type should be a ref type, otherwise it will be a
   * value type.
   */
  public Type(SourcePosition pos, String n, List<Type> g, Type o, Feature f, RefOrVal refOrVal)
  {
    if (PRECONDITIONS) require
      (pos != null,
       n.length() > 0);

    this.pos = pos;
    this.name  = n;
    this._generics = ((g == null) || g.isEmpty()) ? NONE : g;
    this.outer_ = o;
    this.feature = f;
    this.generic = null;
    this._refOrVal = refOrVal;
    this.checkedForGeneric = f != null;
  }


  /**
   * Constructor for a direct use of a generic argument. For a feature
   *
   *   feat<A,B,c>
   *   {
   *     inner { ...outer... }
   *   }
   *
   * the type of the outer reference within inner is feat<A, B, C>.  This
   * constructor is used to create A, B, C in this case.
   *
   * @param g the formal generic this referes to
   */
  public Type(SourcePosition pos, Generic g)
  {
    if (PRECONDITIONS) require
      (g != null);

    this.pos = pos;
    this.name  = g._name;
    this._generics = NONE;
    this.outer_ = null;
    this.feature = null;
    this.generic = g;
    this._refOrVal = RefOrVal.LikeUnderlyingFeature;
    this.checkedForGeneric = true;
  }


  /**
   * Constructor for built-in types
   *
   * @param n the name, such as "int", "bool".
   */
  public Type(String n)
  {
    this(false, n);
  }


  /**
   * Constructor for built-in types
   *
   * @param ref true iff we create a ref type
   *
   * @param n the name, such as "int", "bool".
   */
  private Type(boolean ref, String n)
  {
    if (PRECONDITIONS) require
      (n.length() > 0);

    this.pos               = SourcePosition.builtIn;
    this.name              = n;
    this._generics         = NONE;
    this.outer_            = null;
    this.feature           = null;
    this._refOrVal         = ref ? RefOrVal.Ref
                                 : RefOrVal.LikeUnderlyingFeature;
    this.checkedForGeneric = true;
  }

  /**
   * Constructor for built-in types
   *
   * @param n the name, such as "int", "bool".
   */
  public static Type type(String n, Feature universe)
  {
    if (PRECONDITIONS) require
      (n.length() > 0);

    return type(false, n, universe);
  }

  /**
   * Constructor for built-in types
   *
   * @param ref true iff we create a ref type
   *
   * @param n the name, such as "int", "bool".
   */
  public static Type type(boolean ref, String n, Feature universe)
  {
    if (PRECONDITIONS) require
      (n.length() > 0);

    return new Type(ref, n).resolve(universe);
  }


  /**
   * Create a ref or value type from a given value / ref type.
   *
   * @param original the original value type
   *
   * @param refOrVal must be RefOrVal.Ref or RefOrVal.Val
   */
  public Type(Type original, RefOrVal refOrVal)
  {
    if (PRECONDITIONS) require
      (refOrVal == RefOrVal.Ref ||
       refOrVal == RefOrVal.Value,
       (refOrVal == RefOrVal.Ref) != original.isRef());

    this.pos                = original.pos;
    this._refOrVal          = refOrVal;
    this.name               = original.name;
    this._generics           = original._generics;
    this.outer_             = original.outer_;
    this.outerMostInSource_ = original.outerMostInSource_;
    this.feature            = original.feature;
    this.generic            = original.generic;
    this.checkedForGeneric  = original.checkedForGeneric;
  }


  /*-----------------------------  methods  -----------------------------*/


  /**
   * Create a Types.intern()ed reference variant of this type.  Return this
   * in case it is a reference already.
   */
  public Type asRef()
  {
    if (PRECONDITIONS) require
      (this == Types.intern(this));

    var result = this;
    if (!isRef() && this != Types.t_ERROR)
      {
        result = Types.intern(new Type(this, RefOrVal.Ref));
      }
    return result;
  }


  /**
   * Create a Types.intern()ed value variant of this type.  Return this
   * in case it is a value already.
   */
  public Type asValue()
  {
    if (PRECONDITIONS) require
      (this == Types.intern(this));

    var result = this;
    if (isRef() && this != Types.t_ERROR)
      {
        result = Types.intern(new Type(this, RefOrVal.Value));
      }
    return result;
  }


  /**
   * Call Constructor for a function type that returns a result
   *
   * @param returnType the result type.
   *
   * @param arguments the arguments list
   *
   * @return a Type instance that represents this function
   */
  public static Type funType(SourcePosition pos, Type returnType, List<Type> arguments)
  {
    if (PRECONDITIONS) require
      (returnType != null,
       arguments != null);

    // This is called during parsing, so Types.resolved.f_function is not set yet.
    return new Type(pos,
                    Types.FUNCTION_NAME,
                    new List<Type>(returnType, arguments),
                    null);
  }


  /**
   * setRef is called by the parser when parsing a type of the form "ref
   * <simpletype>".
   */
  public void setRef()
  {
    if (PRECONDITIONS) require
      (this._refOrVal == RefOrVal.LikeUnderlyingFeature);

    this._refOrVal = RefOrVal.Ref;
  }


  /**
   * isRef
   */
  public boolean isRef()
  {
    switch (this._refOrVal)
      {
      case Ref                  : return true;
      case Value                : return false;
      case LikeUnderlyingFeature: return ((feature != null) && feature.isThisRef());
      default: throw new Error("Unhandled switch case for RefOrVal");
      }
  }


  /**
   * setOuter
   *
   * @param t
   */
  public void setOuter(Type t)
  {
    if (this.outer_ == null)
      {
        check(_interned == null);
        this.outer_ = t;
      }
    else
      {
        this.outer_.setOuter(t);
      }
  }


  /**
   * toString
   *
   * @return
   */
  public String toString()
  {
    String result;

    if (Types.INTERNAL_NAMES.contains(name))
      {
        return name;
      }
    else if (generic != null)
      {
        result = generic.feature().qualifiedName() + "." + name + (this.isRef() ? " (boxed)" : "");
      }
    else if (outer_ != null)
      {
        String outer = outer_.toString();
        result = ""
          + (outer == "" ||
             outer == Feature.UNIVERSE_NAME ? ""
                                            : outer + ".")
          + ( isRef() && (feature == null || !feature.isThisRef()) ? "ref " :
             !isRef() &&  feature != null &&  feature.isThisRef()  ? "value "
                                                                   : "" )
          + (feature == null ? name
                             : feature._featureName.baseName());
      }
    else if (feature == null  || feature == Types.f_ERROR)
      {
        result = name;
      }
    else
      {
        result = feature.qualifiedName();
      }
    if (_generics != NONE)
      {
        result = result + "<" + _generics + ">";
      }
    return result;
  }


  /**
   * Replace formal generics from this type's feature in given list by the
   * actual generic arguments of this type.
   *
   * @param genericsToReplace a list of possibly generic types
   *
   * @return a new list of types with all formal generic arguments from
   * featureOfType() replaced by the corresponding generics entry of this type.
   */
  public List<Type> replaceGenerics(List<Type> genericsToReplace)
  {
    if (PRECONDITIONS) require
      (featureOfType().generics.sizeMatches(_generics));

    return actualTypes(featureOfType(), genericsToReplace, _generics);
  }


  /**
   * Does this type (or its outer type) depend on generics. If not, actualType()
   * will not need to do anything on this.
   */
  private boolean dependsOnGenerics()
  {
    YesNo result = dependsOnGenerics;

    if (PRECONDITIONS) require
      (checkedForGeneric);

    if (result == YesNo.dontKnow)
      {
        if (isGenericArgument())
          {
            result = YesNo.yes;
          }
        else if (_generics != NONE)
          {
            result = YesNo.yes;
          }
        else if (outer() != null)
          {
            result = outer().dependsOnGenerics() ? YesNo.yes : YesNo.no;
          }
        else
          {
            result = YesNo.no;
          }
        dependsOnGenerics = result;
      }
    return dependsOnGenerics == YesNo.yes;
  }


  /**
   * Replace generic types used in given type t by the actual generic arguments
   * given in this.
   *
   * @param t a possibly generic type, must not be an open generic.
   *
   * @return t with all generic arguments from this.featureOfType._generics
   * replaced by this._generics.
   */
  public Type actualType(Type t)
  {
    if (PRECONDITIONS) require
      (checkedForGeneric,
       t.checkedForGeneric,
       Errors.count() > 0 || !t.isOpenGeneric(),
       featureOfType().generics.sizeMatches(_generics));

    Type result = t;
    if (t.dependsOnGenerics())
      {
        result = t.actualType(featureOfType(), _generics);
        if (outer() != null)
          {
            result = outer().actualType(result);
          }
      }
    return result;
  }


  /**
   * Check if type t depends on a formal generic parameter of this. If so,
   * replace t by the corresponding actual generic parameter from the list
   * provided.
   *
   * @param f the feature actualGenerics belong to.
   *
   * @param actualGenerics the actual generic parameters
   *
   * @return t iff t does not depend on a formal generic parameter of this,
   * otherwise the type that results by replacing all formal generic parameters
   * of this in t by the corresponding type from actualGenerics.
   */
  public Type actualType(Feature f, List<Type> actualGenerics)
  {
    if (PRECONDITIONS) require
      (checkedForGeneric,
       Errors.count() > 0 ||
       f.generics.sizeMatches(actualGenerics),
       Errors.count() > 0 || !isOpenGeneric() || genericArgument().formalGenerics() != f.generics);

    Type result = this;
    if (f != null)
      {
        for (Call i : f.inherits)
          {
            result = result.actualType(i.calledFeature(),
                                       i.generics);
          }
      }
    if (result.isGenericArgument())
      {
        Generic g = result.genericArgument();
        if (f != null && g.formalGenerics() == f.generics)  // t is replaced by corresponding actualGenerics entry
          {
            result = result.ensureNotOpen() ? g.replace(actualGenerics)
                                            : Types.t_ERROR;
          }
      }
    else
      {
        List<Type> g2 = actualTypes(f, result._generics, actualGenerics);
        Type o2 = (result.outer() == null) ? null : result.outer().actualType(f, actualGenerics);
        if (g2 != result._generics ||
            o2 != result.outer()    )
          {
            result = new Type(result, g2, o2);
          }
      }
    return result;
  }



  /**
   * Replace generic types used in given List of types by the actual generic arguments
   * given as actualGenerics.
   *
   * @param f the feature the generics belong to.
   *
   * @param genericsToReplace a list of possibly generic types
   *
   * @param actualGenerics the actual generics to feat that shold replace the
   * formal generics found in genericsToReplace.
   *
   * @return a new list of types with all formal generic arguments from this
   * replaced by the corresponding actualGenerics entry.
   */
  private static List<Type> actualTypes(Feature f, List<Type> genericsToReplace, List<Type> actualGenerics)
  {
    if (PRECONDITIONS) require
      (Errors.count() > 0 ||
       f.generics.sizeMatches(actualGenerics));

    List<Type> result = genericsToReplace;
    if (f != null && !genericsToReplace.isEmpty())
      {
        if (genericsToReplace == f.generics.asActuals())  /* shortcut for properly handling open generics list */
          {
            result = actualGenerics;
          }
        else
          {
            boolean changes = false;
            for (Type t: genericsToReplace)
              {
                changes = changes || t.actualType(f, actualGenerics) != t;
              }
            if (changes)
              {
                result = new List<Type>();
                for (Type t: genericsToReplace)
                  {
                    result.add(t.actualType(f, actualGenerics));
                  }
              }
          }
      }
    return result;
  }


  /**
   * visit all the features, expressions, statements within this feature.
   *
   * @param v the visitor instance that defines an action to be performed on
   * visited objects.
   *
   * @param outer the feature surrounding this expression.
   */
  public Type visit(FeatureVisitor v, Feature outerfeat)
  {
    if ((feature == null) && (generic == null))
      {
        if (outer_ != null)
          {
            Type t = outer_.visit(v, outerfeat);
            if (t != outer_)
              {
                check(_interned == null);
                outer_ = outer_.visit(v, outerfeat);
              }
          }
      }
    if (!_generics.isEmpty() && !(_generics instanceof FormalGenerics.AsActuals))
      {
        ListIterator<Type> i = _generics.listIterator();
        while (i.hasNext())
          {
            var gt = i.next();
            var ng = gt.visit(v, outerfeat);
            check
              (gt == ng || _interned == null);
            i.set(ng);
          }
      }
    return v.action(this, outerfeat);
  }


  /**
   * True iff this is not generic and neither its outer type nor actual generics
   * are generic up to the point this type is shown in the source (i.e., the
   * surrounding feature that contains this type declaration may be generic).
   */
  public boolean isFreeFromFormalGenericsInSource()
  {
    check
      (checkedForGeneric);

    boolean result =
      outerMostInSource() || outer_.isFreeFromFormalGenericsInSource();
    if (!this._generics.isEmpty())
      {
        for (Type t : this._generics)
          {
            result = result && t.isFreeFromFormalGenericsInSource();
          }
      }
    return result;
  }


  /**
   * True iff this is not generic nad neither its outer type nor actual generics
   * are generic.
   *
   * This is valid only after type resolution since before that, the outer clazz
   * is set only up to the point it is known in the source code.
   */
  public boolean isFreeFromFormalGenerics()
  {
    check
      (checkedForGeneric,
       feature != null || generic != null);

    boolean result =
      generic == null &&
      (outer() == null || outer().isFreeFromFormalGenerics());

    if (!this._generics.isEmpty())
      {
        for (Type t : this._generics)
          {
            result = result && t.isFreeFromFormalGenerics();
          }
      }
    return result;
  }


  /**
   * Find all the types used in this that refer to formal generic arguments of
   * this or any of this' outer classes.
   *
   * @param feat the root feature that contains this type.
   */
  public void findGenerics(Feature outerfeat)
  {
    //    if (PRECONDITIONS) require
    //      (!outerfeat.state().atLeast(Feature.State.RESOLVED_DECLARATIONS));

    if ((feature == null) && (generic == null))
      {
        if (outer() != null)
          {
            if (outer().isGenericArgument())
              {
                Errors.error(outer().pos,
                             "Formal generic cannot be used as outer type",
                             "In a type >>a.b<<, the outer type >>a<< must not be a formal generic argument.\n" +
                             "Type used: " + this + "\n" +
                             "Formal generic used " + outer() + "\n" +
                             "Formal generic declared in " + outer().genericArgument()._pos.show() + "\n");
              }
          }
        else
          {
            Feature o = outerfeat;
            do
              {
                generic = o.getGeneric(name);
                o = o.outer();
              }
            while (generic == null && o != null);

            if ((generic != null) && !_generics.isEmpty())
              {
                Errors.error(pos,
                             "Formal generic cannot have generic arguments",
                             "In a type with generic arguments >>A<B><<, the base type >>A<< must not be a formal generic argument.\n" +
                             "Type used: " + this + "\n" +
                             "Formal generic used " + generic + "\n" +
                             "Formal generic declared in " + generic._pos.show() + "\n");
              }
          }
      }

    checkedForGeneric = true;

    if (POSTCONDITIONS) ensure
      (checkedForGeneric);
  }


  /**
   * resolve artificial types t_ERROR, etc.
   */
  public void resolveArtificialType(Feature feat)
  {
    if (PRECONDITIONS) require
      (feature == null,
       Types.INTERNAL_NAMES.contains(name));

    feature = feat;

    Type interned = Types.intern(this);

    check
      (interned == this);
  }


  /**
   * resolve this type
   *
   * @param feat the outer feature that this type is declared in, used
   * for resolution of generic parameters etc.
   */
  public Type resolve(Feature outerfeat)
  {
    if (PRECONDITIONS) require
      (outerfeat != null,
       outerfeat.state().atLeast(Feature.State.RESOLVED_DECLARATIONS),
       checkedForGeneric);

    if (!outerfeat.isLastArgType(this))
      {
        ensureNotOpen();
      }
    if (!isGenericArgument())
      {
        resolveFeature(outerfeat);
        if (feature == Types.f_ERROR)
          {
            return Types.t_ERROR;
          }
        FormalGenerics.resolve(_generics, outerfeat);
        if (!feature.generics.errorIfSizeOrTypeDoesNotMatch(_generics,
                                                            pos,
                                                            "type",
                                                            "Type: " + toString() + "\n"))
          {
            return Types.t_ERROR;
          }
      }
    return Types.intern(this);
  }


  /**
   * For a Type that is not a generic argument, resolve the feature of that
   * type.  Unlike Type.resolve(), this does not check the generic arguments, so
   * this can be used for type inferencing for the actual generics as in a match
   * case.
   *
   * @param feat the outer feature that this type is declared in, used
   * for resolution of generic parameters etc.
   */
  void resolveFeature(Feature outerfeat)
  {
    if (PRECONDITIONS) require
      (outerfeat != null,
       outerfeat.state().atLeast(Feature.State.RESOLVED_DECLARATIONS),
       checkedForGeneric);

<<<<<<< HEAD
    if (!isGenericArgument() && feature == null)
=======
    if (!isGenericArgument())
>>>>>>> c8d774e2
      {
        Feature o = outerfeat;
        if (outer_ != null)
          {
            outer_ = outer_.resolve(outerfeat);
            if (outer_.isGenericArgument())
              { // an error message was generated already during findGenerics()
                check
                  (Errors.count() > 0);
                feature = Types.f_ERROR;
              }
            o = outer_.featureOfType();
          }
        if (feature == null)
          {
            var type_fs = new List<Feature>();
            var nontype_fs = new List<Feature>();
            do
              {
                var fs = o.findDeclaredOrInheritedFeatures(name).values();
                for (var f : fs)
                  {
                    if (f.returnType.isConstructorType())
                      {
                        type_fs.add(f);
                        feature = f;
                      }
                    else
                      {
                        nontype_fs.add(f);
                      }
                  }
                if (type_fs.size() > 1)
                  {
                    FeErrors.ambiguousType(this, type_fs);
                    feature = Types.f_ERROR;
                  }
                o = o.outer();
              }
            while (feature == null && o != null);

            if (feature == null)
              {
                feature = Types.f_ERROR;
                FeErrors.typeNotFound(this, outerfeat, nontype_fs);
              }
          }
      }
    if (POSTCONDITIONS) ensure
      (isGenericArgument() || feature != null);
  }


  /**
   * For a resolved type, check if it is a choice type and if so, return the
   * list of choices. Otherwise, return null.
   */
  List<Type> choiceGenerics()
  {
    if (PRECONDITIONS) require
      (isGenericArgument() || feature != null);  // type must be resolved

    if (!isGenericArgument())
      {
        List<Type> g = feature.choiceGenerics();
        if (g != null)
          {
            return replaceGenerics(g);
          }
      }
    return null;
  }


  /**
   * Check that in case this is a choice type, it is valid, i.e., it is a value
   * type and the generic arguments to the choice are different.  Create compile
   * time errore in case this is not the case.
   */
  void checkChoice(SourcePosition pos)
  {
    var g = choiceGenerics();
    if (g != null)
      {
        if (isRef())
          {
            Errors.error(pos,
                         "ref to choice type is not allowed",
                         "a choice is always a value type");
          }

        int i1 = 0;
        for (Type t1 : g)
          {
            t1 = Types.intern(t1);
            int i2 = 0;
            for (Type t2 : g)
              {
                t2 = Types.intern(t2);
                if (i1 < i2)
                  {
                    if (t1 == t2 ||
                        !t1.isGenericArgument() &&
                        !t2.isGenericArgument() &&
                        (t1.isAssignableFrom(t2) ||
                         t2.isAssignableFrom(t1)    ))
                      {
                        Errors.error(pos,
                                     "Generics arguments to choice type must be disjoint types",
                                     "The following types have overlapping values:\n" +
                                     t1 + /* " at " + t1.pos.show() + */ "\n" +  // NYI: use pos before Types were interned!
                                     t2 + /* " at " + t2.pos.show() + */ "\n");
                      }
                  }
                i2++;
              }
            i1++;
          }
      }
  }


  /**
   * isGenericArgument
   *
   * @return
   */
  public boolean isGenericArgument()
  {
    if (PRECONDITIONS) require
      (checkedForGeneric);

    return generic != null;
  }


  /**
   * featureOfType
   *
   * @return
   */
  public Feature featureOfType()
  {
    if (PRECONDITIONS) require
      (Errors.count() > 0 || !isGenericArgument());

    Feature result = feature;

    if (result == null)
      {
        check
          (Errors.count() > 0);

        result = Types.f_ERROR;
      }

    if (POSTCONDITIONS) ensure
      (result != null);

    return result;
  }


  /**
   * genericArgument
   *
   * @return
   */
  public Generic genericArgument()
  {
    if (PRECONDITIONS) require
      (isGenericArgument());

    Generic result = generic;

    if (POSTCONDITIONS) ensure
      (result != null);

    return result;
  }


  /**
   * is this a formal generic argument that is open, i.e., the last argument in
   * a formal generic arguments list and followed by ... as A in
   * Funtion<R,A...>.
   *
   * This type needs very special treatment, it is allowed only as an argument
   * type of the last argument in an abstract feature declaration.  When
   * replacing generics by actual generics arguments, this gets replaced by a
   * (possibly empty) list of actual types.
   *
   * @return true iff this is an open generic
   */
  public boolean isOpenGeneric()
  {
    if (PRECONDITIONS) require
      (checkedForGeneric);

    return isGenericArgument() && genericArgument().isOpen();
  }


  /**
   * Check if this.isOpenGeneric(). If so, create a compile-time error.
   *
   * @return true iff !isOpenGeneric()
   */
  public boolean ensureNotOpen()
  {
    boolean result = true;

    if (PRECONDITIONS) require
      (checkedForGeneric);

    if (isOpenGeneric())
      {
        Errors.error(pos,
                     "Illegal use of open formal generic type",
                     "Open formal generic type is permitted only as the type of the last argument in a formal arguments list of an abstract feature.\n" +
                     "Open formal argument: " + generic);
        result = false;
      }
    return result;
  }


  /**
   * isFunType checks if this is a function type, e.g., "fun (int x,y) String".
   *
   * @return true iff this is a fun type
   */
  public boolean isFunType()
  {
    return
      feature == Types.resolved.f_function;
  }


  /**
   * Compare this to other for creating unique types.
   */
  public int compareTo(Object other)
  {
    return compareTo((Type) other);
  }


  /**
   * Compare this to other for creating unique types.
   */
  public int compareTo(Type other)
  {
    if (PRECONDITIONS) require
      (checkedForGeneric,
       other != null,
       other.checkedForGeneric,
       getClass() == Type.class,
       other.getClass() == Type.class,
                     isGenericArgument() == (              feature == null),
       ((Type)other).isGenericArgument() == (((Type)other).feature == null));

    int result = compareToIgnoreOuter(other);
    if (result == 0 && generic == null)
      { // NYI: outerMostInSource is ignored for interned Types, maybe we should
        // create new types where outerMostInSource is always false?
        if (false && outerMostInSource() != other.outerMostInSource())
          {
            result = outerMostInSource() ? -1 : +1;
          }
        else
          {
            var to = this .outerInterned();
            var oo = other.outerInterned();
            result =
              (to == null && oo == null) ?  0 :
              (to == null && oo != null) ? -1 :
              (to != null && oo == null) ? +1 : to.compareTo(oo);
          }
      }
    return result;
  }


  /**
   * Compare this to other ignoring the outer type. This is used for created in
   * clazzes when the outer clazz is known.
   */
  public int compareToIgnoreOuter(Type other)
  {
    if (PRECONDITIONS) require
      (checkedForGeneric,
       other != null,
       other.checkedForGeneric,
       getClass() == Type.class,
       other.getClass() == Type.class,
                     isGenericArgument() == (              feature == null),
       ((Type)other).isGenericArgument() == (((Type)other).feature == null));

    int result = 0;

    if (this != other)
      {
        result =
          (feature == null) && (other.feature == null) ?  0 :
          (feature == null) && (other.feature != null) ? -1 :
          (feature != null) && (other.feature == null) ? +1 : feature.compareTo(other.feature);
        if (result == 0)
          {
            if (_generics.size() != other._generics.size())  // this may happen for open generics lists
              {
                result = _generics.size() < other._generics.size() ? -1 : +1;
              }
            else
              {
                Iterator<Type> tg = _generics.iterator();
                Iterator<Type> og = other._generics.iterator();
                while (tg.hasNext() && result == 0)
                  {
                    var tgt = Types.intern(tg.next());
                    var ogt = Types.intern(og.next());
                    result = tgt.compareTo(ogt);
                  }
              }
          }
        if (result == 0)
          {
            check
              (feature == null ||
               name.equals(feature._featureName.baseName()) ||
               Types.INTERNAL_NAMES.contains(name),
               generic == null || name.equals(generic._name),
               (feature == null) ^ (generic == null) || (Errors.count() > 0));

            result = name.compareTo(other.name);
          }
        if (result == 0)
          {
            if (isRef() ^ other.isRef())
              {
                result = isRef() ? -1 : 1;
              }
          }
        if (result == 0)
          {
            // NYI: generics should not be stored globally, but locally to generic.feature
            result =
              (generic == null) && (other.generic == null) ?  0 :
              (generic == null) && (other.generic != null) ? -1 :
              (generic != null) && (other.generic == null) ? +1 : generic.feature().compareTo(other.generic.feature());

            if (result == 0)
              {
                if (generic != null)
                  {
                    result = generic._name.compareTo(other.generic._name); // NYI: compare generic, not generic.name!
                  }
              }
          }
      }
    return result;
  }


  /**
   * Is this type the outermost part of a type declared in source code?
   */
  public boolean outerMostInSource()
  {
    return outerMostInSource_ || outer_ == null;
  }


  /**
   * Get an interned version of outer() or null if none.
   */
  Type outerInterned()
  {
    Type result = outer();
    if (result != null)
      {
        result = Types.intern(result);
      }
    return result;
  }

  /**
   * outer type, after type resolution. This provides the whole chain of types
   * until Types.resolved.universe.thisType(), while the outer_ field ends with
   * the outermost type explicitly written in the source code.
   */
  public Type outer()
  {
    Type result = outer_;
    if (result == null)
      {
        if (feature != null && feature.state().atLeast(Feature.State.LOADED))
          {
            Feature of = feature.outer();
            if (of == null)
              {
                return null;
              }
            else
              {
                return of.thisType();
              }
          }
        else if (generic != null)
          {
            check(Errors.count() > 0);
          }
      }
    return result;
  }


  /**
   * Check if this is a choice type.
   */
  public boolean isChoice()
  {
    return feature != null && feature.choiceGenerics() != null;
  }


  /**
   * Helper for isAssignableFrom: check if this is a choice type and actual is
   * assignable to one of the generic arguments to this choice.
   *
   * @return true iff this is a choice and actual is assignable to one of the
   * generic arguments of this choice.
   */
  private boolean isChoiceMatch(Type actual)
  {
    if (PRECONDITIONS) require
      (feature != null || Errors.count() > 0);

    boolean result = false;
    if (feature != null && !isRef())
      {
        List<Type> g = feature.choiceGenerics();
        if (g != null)
          {
            for (Type t : actualTypes(feature, g, _generics))
              {
                if (Types.intern(t).isAssignableFrom(actual))
                  {
                    result = true;
                  }
              }
          }
      }
    return result;
  }


  /**
   * Check if a value of static type actual can be assigned to a field of static
   * type this.  This performs static type checking, i.e., the types may still
   * be or depend on generic parameters.
   *
   * @param actual the actual type.
   */
  public boolean isAssignableFrom(Type actual)
  {
    return isAssignableFrom(actual, null);
  }


  /**
   * Check if a value of static type actual can be assigned to a field of static
   * type this.  This performs static type checking, i.e., the types may still
   * be or depend on generic parameters.
   *
   * @param actual the actual type.
   *
   * @param assignableTo in case we want to show all types actual is assignable
   * to in an error message, this collects the types.
   */
  boolean isAssignableFrom(Type actual, List<Type> assignableTo)
  {
    if (PRECONDITIONS) require
      (Types.intern(this  ) == this,
       Types.intern(actual) == actual,
       this  .feature != null || this  .isGenericArgument() || Errors.count() > 0,
       actual.feature != null || actual.isGenericArgument() || Errors.count() > 0,
       Errors.count() > 0 || this != Types.t_ERROR && actual != Types.t_ERROR);

    boolean result;
    if (assignableTo != null)
      {
        assignableTo.add(actual);
      }
    if (this   == actual                ||
        actual == Types.resolved.t_void ||
        this   == Types.t_ERROR         ||
        actual == Types.t_ERROR           )
      {
        result = true;
      }
    else if (actual.isGenericArgument())
      {
        Type constraint = actual.generic.constraint();
        if (actual.isRef())
          {
            constraint = constraint.asRef();
          }
        result = isAssignableFrom(constraint, assignableTo);
      }
    else if (isGenericArgument())
      {
        result = generic.constraint().isAssignableFrom(actual, assignableTo);
      }
    else
      {
        result = false;
        if (isRef() && actual.isRef())
          {
            check
              (actual.feature != null || Errors.count() > 0);
            if (actual.feature != null)
              {
                for (Call p: actual.feature.inherits)
                  {
                    Type pt = Types.intern(actual.actualType(p.type()));
                    if (actual.isRef())
                      {
                        pt = pt.asRef();
                      }
                    if (isAssignableFrom(pt, assignableTo))
                      {
                        result = true;
                      }
                  }
              }
          }
        if (!result)
          {
            result = isChoiceMatch(actual);
          }
      }
    return result;
  }


  /**
   * Check if this or any of its generic arguments is Types.t_ERROR.
   */
  private boolean containsError()
  {
    boolean result = false;
    if (this == Types.t_ERROR)
      {
        result = true;
      }
    else if (!_generics.isEmpty())
      {
        for (Type t: _generics)
          {
            result = result || t.containsError();
          }
      }
    return result;
  }


  /**
   * Check if a value of static type actual can be assigned to a field of static
   * type this.  This performs static type checking, i.e., the types may still
   * be or depend on generic parameters.
   *
   * In case any of the types involved are or contain t_ERROR, this returns
   * true. This is convenient to avoid the creation of follow-up errors in this
   * case.
   *
   * @param actual the actual type.
   */
  public boolean isAssignableFromOrContainsError(Type actual)
  {
    return
      containsError() || actual.containsError() || isAssignableFrom(actual);
  }


  /**
   * Find a type that is assignable from values of two types, this and t. If no
   * such type exists, return Types.resovled.t_unit.
   *
   * @param that another type or null
   *
   * @return a type that is assignable both from this and that, or null if none
   * exists.
   */
  Type union(Type that)
  {
    Type result =
      this == Types.t_ERROR         ? Types.t_ERROR     :
      that == Types.t_ERROR         ? Types.t_ERROR     :
      this == Types.t_UNDEFINED     ? Types.t_UNDEFINED :
      that == Types.t_UNDEFINED     ? Types.t_UNDEFINED :
      this == Types.resolved.t_void ? that              :
      that == Types.resolved.t_void ? this              :
      this.isAssignableFrom(that)   ? this :
      that.isAssignableFrom(this)   ? that : Types.t_UNDEFINED;

    if (POSTCONDITIONS) ensure
      (result == Types.t_UNDEFINED ||
       result == Types.t_ERROR     ||
       this == Types.resolved.t_void && result == that ||
       that == Types.resolved.t_void && result == this ||
       result.isAssignableFrom(this) && result.isAssignableFrom(that));

    return result;
  }


  /**
   * Mark all features used within this type as used.
   */
  void findUsedFeatures(Resolution res, SourcePosition pos)
  {
    if (!isGenericArgument())
      {
        featureOfType().markUsed(res, pos);
        for (var t : _generics)
          {
            t.findUsedFeatures(res, pos);
          }
      }
  }

}

/* end of file */<|MERGE_RESOLUTION|>--- conflicted
+++ resolved
@@ -919,11 +919,7 @@
        outerfeat.state().atLeast(Feature.State.RESOLVED_DECLARATIONS),
        checkedForGeneric);
 
-<<<<<<< HEAD
-    if (!isGenericArgument() && feature == null)
-=======
     if (!isGenericArgument())
->>>>>>> c8d774e2
       {
         Feature o = outerfeat;
         if (outer_ != null)
