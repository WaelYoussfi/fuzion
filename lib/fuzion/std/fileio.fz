# This file is part of the Fuzion language implementation.
#
# The Fuzion language implementation is free software: you can redistribute it
# and/or modify it under the terms of the GNU General Public License as published
# by the Free Software Foundation, version 3 of the License.
#
# The Fuzion language implementation is distributed in the hope that it will be
# useful, but WITHOUT ANY WARRANTY; without even the implied warranty of
# MERCHANTABILITY or FITNESS FOR A PARTICULAR PURPOSE.  See the GNU General Public
# License for more details.
#
# You should have received a copy of the GNU General Public License along with The
# Fuzion language implementation.  If not, see <https://www.gnu.org/licenses/>.


# -----------------------------------------------------------------------
#
#  Tokiwa Software GmbH, Germany
#
#  Source code of Fuzion standard library feature fuzion.std.fileio
#
#  Author: Wael Youssfi (wael.youssfi@tokiwa.software)
#
# -----------------------------------------------------------------------

# fuzion.std.fileio -- fileio presents two simple methods:
#
# read to retrieve data from a file
#
# write to insert data into a file
#
public fileio is

  # reads a file and returns the content as an array of u8.
  #
  public read(
              # the (relative or absolute) file name, using platform specific path separators
              path string) outcome (array u8) is 
    match get_file_size path
      num i64 =>
        file := array num.as_i32 i->(u8 0) # allocating an array the size of the file
        arr := fuzion.sys.c_string path # transforms the path to a utf8 byte array
        read arr file.internalArray.data file.length // NYI: error handling for the read feature
        file
      error error =>
        error

  # intrinsic that fills an array u8 with the file bytes
  # returns true in case of success and false in case of failure
  #
  private read(
               # the internal array data representing the file path in bytes
               path Object,
               # the internal array data representing the container for the bytes to be read from the file
               file_array Object,
               # the length of the array that represents the file bytes
               file_array_length i32) bool is intrinsic

  # retrieves the file size in bytes and returns an outcome of error in case of an error
  #
  public get_file_size(
                       # the (relative or absolute) file name, using platform specific path separators
                       path string) outcome i64 is
<<<<<<< HEAD
    arr := path.utf8.asArray
    size := get_file_size arr.internalArray.data unit
=======
    arr := fuzion.sys.c_string path
    size := get_file_size arr path.byteLength
>>>>>>> d5875bdc
    if size != -1
      size
    else
      error "an error occurred while retrieving the size of the file/dir: \"$path\""

  # intrinsic that returns the file size in bytes or -1 in case of an error
  #
  private get_file_size(
                        # the internal array data representing the file path in bytes
                        path Object,
                        # dummy parameter
                        _ unit) i64 is intrinsic

  # creates a new file using an array of u8 as content and a string as the file path
  # it overwrites the file, if it exists, or creates a new one if it does not exist
  # if the director(y/ies) in the path d(oes/o) not exist, or an error happens during the writing operation an error will be returned
  # in case of success a unit type will be the outcome
  #
  public write(
               # the (relative or absolute) file name, using platform specific path separators
               path string,
               # the content of the file as an u8 array
               content array u8) outcome unit is
    arr := fuzion.sys.c_string path
    if write arr content.internalArray.data content.length
      unit
    else
      error "an error occurred during writing the file: \"$path\""

  # intrinsic to write bytes (internal array data) in a file using the file path
  # returns TRUE in case of success and FALSE in case of failure
  #
  private write(
                # the internal array data representing the file path in bytes
                path Object,
                # the internal array data representing the content bytes to insert in file
                content Object,
                # the length of the internal array representing the content
                content_length i32) bool is intrinsic

  # checks if the file/directory in the path exists or not
  # exists is wrapped with outcome bool so it returns TRUE if the file/directory exists, FALSE if it does not and error in case of an error
  #
  public exists(
                # the (relative or absolute) file/directory name, using platform specific path separators
                path string) outcome bool is
    arr := fuzion.sys.c_string path
    rslt := exists arr path.byteLength
    if rslt = 1
      true
    else if rslt = 0
      false
    else
      error "an error occurred while performing exists operation on the following file/dir: \"$path\""

  # intrinsic that checks the existence of the file/directory in the path
  # it returns 1 in case the file/dir exists, 0 in case it does not exist and -1 in case of an error
  #
  private exists(
                 # the internal array data representing the file/directory path in bytes
                 path Object,
                 # the length of the internal array representing the path
                 path_length i32) i8 is intrinsic

  # deletes the file/dir found in the path
  # returns unit as outcome in case of successful deletion and error in case of failure
  # if the targeted dir has content, then the return value will be error and the deletion will not take place
  #
  public delete(
                # the (relative or absolute) file name, using platform specific path separators
                path string) outcome unit is
    arr := fuzion.sys.c_string path
    if delete arr unit
      unit
    else
      error "an error occurred while performing the delete operation on the following file/dir: \"$path\""

  # intrinsic that deletes the file/dir represented by the path returning TRUE in case of success
  # and FALSE in case of failure
  #
  private delete(
                 # the internal array data representing the file/dir path in bytes
                 path Object,
                 # dummy parameter to avoid duplicate feature name
                 _ unit) bool is intrinsic

  # moves file/dir from an old path to a the new path
  # can rename the file/dir as well by changing the name of the old file/dir to a new name in the new_path
  # returns a unit type as outcome in case of success and error in case of failure
  #
  public move(
              # the old (relative or absolute) file name, using platform specific path separators
              old_path string,
              # the new (relative or absolute) file name, using platform specific path separators
              new_path string) outcome unit is
    arr0 := fuzion.sys.c_string old_path
    arr1 := fuzion.sys.c_string new_path
    if move arr0 old_path.byteLength arr1 new_path.byteLength
      unit
    else
      error "an error occurred while performing the following move operation: \"$old_path\" --> \"$new_path\""

  # intrinsic that returns TRUE in case the move was successful and FALSE in case not
  #
  private move(
               # the internal array data representing the old file/dir path in bytes
               old_path Object,
               # the length of the internal array representing the old path
               old_path_length i32,
               # the internal array data representing the new file/dir path in bytes
               new_path Object,
               # the length of the internal array representing the new path
               new_path_length i32) bool is intrinsic

  # creates a directory using the specified path
  # parent directories in the path should exist otherwise, no creation will take place and an error will be the outcome
  # in case of successful creation a unit type will be the outcome
  #
  public create_dir(
                # the (relative or absolute) dir name, using platform specific path separators
                path string) outcome unit is
<<<<<<< HEAD
    arr := path.utf8.asArray # NYI : #570
    if create_dir arr.internalArray.data unit
=======
    arr := fuzion.sys.c_string path
    if create_dir arr unit
>>>>>>> d5875bdc
      unit
    else
      error "an error occurred while creating the following directory: \"$path\""

  # intrinsic that returns TRUE in case of success or FALSE in case of failure during dir creation
  #
  private create_dir(
                 # the internal array data representing the dir path in bytes
                 path Object,
                 # dummy parameter to enable overload
                 _ unit) bool is intrinsic<|MERGE_RESOLUTION|>--- conflicted
+++ resolved
@@ -61,13 +61,8 @@
   public get_file_size(
                        # the (relative or absolute) file name, using platform specific path separators
                        path string) outcome i64 is
-<<<<<<< HEAD
-    arr := path.utf8.asArray
-    size := get_file_size arr.internalArray.data unit
-=======
     arr := fuzion.sys.c_string path
-    size := get_file_size arr path.byteLength
->>>>>>> d5875bdc
+    size := get_file_size arr unit
     if size != -1
       size
     else
@@ -189,13 +184,8 @@
   public create_dir(
                 # the (relative or absolute) dir name, using platform specific path separators
                 path string) outcome unit is
-<<<<<<< HEAD
-    arr := path.utf8.asArray # NYI : #570
-    if create_dir arr.internalArray.data unit
-=======
     arr := fuzion.sys.c_string path
     if create_dir arr unit
->>>>>>> d5875bdc
       unit
     else
       error "an error occurred while creating the following directory: \"$path\""
